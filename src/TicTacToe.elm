--- conflicted
+++ resolved
@@ -17,10 +17,7 @@
     , playerToString
     , restoreGame
     , score
-<<<<<<< HEAD
-=======
     , scoreLine
->>>>>>> 9e026f24
     , try
     )
 
@@ -262,29 +259,16 @@
         |> List.sortWith sort
         |> List.map Tuple.second
 
-<<<<<<< HEAD
-=======
-
->>>>>>> 9e026f24
+
 
 -- (play game >> score)
 
--- (play game >> score)
-
-<<<<<<< HEAD
 
 {-| Create a list of each row, column and diagonal, to be used to score a board
 
 There's almost certainly a clever, succinct mathematical way to do this, but cbf
 I did give it a go using a matrix library, but there was much more code than below
 
-=======
-{-| Create a list of each row, column and diagonal, to be used to score a board
-
-There's almost certainly a clever, succinct mathematical way to do this, but cbf
-I did give it a go using a matrix library, but there was much more code than below
-
->>>>>>> 9e026f24
 -}
 lines : Game -> List (List ( Int, Maybe Player ))
 lines game =
@@ -313,12 +297,6 @@
 
 {--
     Score
-<<<<<<< HEAD
-    1 for none of mine or theirs
-    10 for each line with 1 of mine and none of theirs
-    100 for each line with 2 of mine and none of theirs
-    1000 for each line with 3 of mine
-=======
     We're scoring as though the given player had just moved, so they have priority
 
     -100000 if three of theirs
@@ -333,7 +311,6 @@
     1 for one of ours and none of theirs
     orelse 
     0
->>>>>>> 9e026f24
     Scored from the perspective of the current player `game.board`
 
 -}
@@ -343,14 +320,6 @@
 scoreLine us line =
     let
         line_ =
-<<<<<<< HEAD
-            List.map Tuple.second line
-
-        them =
-            otherPlayer us
-    in
-    if List.member (Just them) line_ then
-=======
             line |> List.map Tuple.second |> List.filterMap identity
 
         usCount =
@@ -360,7 +329,6 @@
             line_ |> List.filter ((==) (otherPlayer us)) |> List.length
     in
     if usCount > 0 && themCount > 0 then
->>>>>>> 9e026f24
         0
 
     else if themCount == 3 then
@@ -382,14 +350,7 @@
         1
 
     else
-<<<<<<< HEAD
-        line_
-            |> List.filterMap identity
-            |> List.length
-            |> (^) 10
-=======
         0
->>>>>>> 9e026f24
 
 
 {-| Score the game.
@@ -475,7 +436,6 @@
     case game.gameState of
         InProgress _ ->
             score game_
-<<<<<<< HEAD
 
         GameWon _ ->
             1000000
@@ -483,15 +443,6 @@
         Stalemate ->
             0
 
-=======
-
-        GameWon _ ->
-            1000000
-
-        Stalemate ->
-            0
-
->>>>>>> 9e026f24
         GameError _ ->
             -1000000
 
