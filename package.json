--- conflicted
+++ resolved
@@ -44,13 +44,8 @@
     "@parcel/transformer-elm": "^2.15.4",
     "elm": "^0.19.1-3",
     "elm-book": "^1.0.1",
-<<<<<<< HEAD
-    "elm-review": "^2.13.4",
-    "elm-test": "^0.19.1-revision12",
-=======
     "elm-review": "^2.13.3",
     "elm-test": "^0.19.1-revision16",
->>>>>>> cc10efde
     "elm-verify-examples": "^6.0.3",
     "gh-pages": "^6.3.0",
     "parcel": "^2.12.0",
