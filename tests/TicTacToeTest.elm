module TicTacToeTest exposing (all)

-- import Fuzz exposing (Fuzzer, int, list, string)

import AdversarialEager exposing (alphabetaMove, minimaxMove)
<<<<<<< HEAD
import Array
import Basics.Extra exposing (flip)
import Expect
import Test exposing (Test, describe, only, test)
=======
import Array exposing (fromList, toIndexedList)
import Expect
import Test exposing (Test, describe, test)
>>>>>>> 9e026f24
import TicTacToe exposing (..)


all : Test
all =
    let
        ( n, x, o ) =
            ( Nothing, Just X, Just O )
    in
    describe "Tic Tac Toe"
<<<<<<< HEAD
        [ describe "Unit tests"
            [ describe "initGame"
                [ test "setup" <|
                    \_ ->
                        initGame
                            |> Expect.equal { board = List.repeat 9 n |> Array.fromList, gameState = InProgress X }
                , test "play" <|
                    \_ ->
                        let
                            -- state1: Result
                            state1 =
                                play initGame 4

                            state2 =
                                restoreGame O
                                    [ [ n, n, n ]
                                    , [ n, x, n ]
                                    , [ n, n, n ]
                                    ]
                        in
                        state1 |> Expect.equal state2
                , test "moves" <|
                    \_ ->
                        moves initGame
                            |> Expect.equalLists [ 4, 0, 2, 6, 8, 1, 3, 5, 7 ]
                , test "score (1 point for each position)" <|
                    \_ ->
                        initGame
                            |> score
                            |> Expect.equal 0
                ]
            , let
                g =
                    restoreGame O
                        [ [ o, n, x ]
                        , [ n, x, n ]
                        , [ n, n, n ]
                        ]
              in
              describe "midgame"
                [ test "moves" <|
                    \_ ->
                        g
                            |> moves
                            |> Expect.equalLists [ 1, 3, 5, 6, 7, 8 ]
                , only <|
                    test "moves and scores" <|
                        \_ ->
                            g
                                |> moves
                                |> List.map (\m -> try g m |> score |> Tuple.pair m)
                                |> Expect.equalLists
                                    [ ( 6, 80 )
                                    , ( 3, -20 )
                                    , ( 5, -100 )
                                    , ( 7, -100 )
                                    , ( 8, -100 )
                                    , ( 1, -110 )
                                    ]
                , test "minimax" <|
                    \_ ->
                        g
                            |> minimaxMove 9 heuristic moves play
                            |> Debug.log "Minimax midgame"
                            |> Expect.equal (Just 6)
                , test "alphabeta" <|
                    \_ ->
                        g
                            |> alphabetaMove 9 heuristic moves play
                            |> Expect.equal (Just 6)
                ]
            , let
                g =
                    restoreGame X
                        [ [ x, n, n ]
                        , [ x, x, o ]
                        , [ o, o, n ]
                        ]
              in
              describe "endgame"
                [ test "moves" <|
                    \_ ->
                        g
                            |> moves
                            |> Expect.equalLists [ 8, 2, 1 ]
                , test "score" <|
                    \_ ->
                        g
                            |> score
                            |> Expect.equal 0
                , test "moves and scores" <|
                    \_ ->
                        g
                            |> moves
                            |> List.map (\m -> try g m |> score |> Tuple.pair m)
                            |> Expect.equalLists [ ( 8, 1010 ), ( 2, 100 ), ( 1, 90 ) ]
                , test "alphabeta" <|
                    \_ ->
                        g
                            |> alphabetaMove 9 heuristic moves play
                            |> Expect.equal (Just 8)
                ]
            ]
        , describe "Full game"
            [ test "Lets play a game out" <|
                \_ ->
                    initGame
                        |> alphabetaFullGame
                        |> Expect.equalLists
                            [ ( 4
                              , restoreGame O
                                    [ [ n, n, n ]
                                    , [ n, x, n ]
                                    , [ n, n, n ]
                                    ]
                              )
                            , ( 0
                              , restoreGame X
                                    [ [ o, n, n ]
                                    , [ n, x, n ]
                                    , [ n, n, n ]
                                    ]
                              )
                            , ( 2
                              , restoreGame O
                                    [ [ o, n, x ]
                                    , [ n, x, n ]
                                    , [ n, n, n ]
                                    ]
                              )
                            , ( 6
                              , restoreGame X
                                    [ [ o, n, x ]
                                    , [ n, x, n ]
                                    , [ o, n, n ]
                                    ]
                              )
                            , ( 3
                              , restoreGame O
                                    [ [ o, n, x ]
                                    , [ x, x, n ]
                                    , [ o, n, n ]
                                    ]
                              )
                            , ( 5
                              , restoreGame X
                                    [ [ o, n, x ]
                                    , [ x, x, o ]
                                    , [ o, n, n ]
                                    ]
                              )
                            , ( 1
                              , restoreGame O
                                    [ [ o, x, x ]
                                    , [ x, x, o ]
                                    , [ o, n, n ]
                                    ]
                              )
                            , ( 7
                              , restoreGame X
                                    [ [ o, x, x ]
                                    , [ x, x, o ]
                                    , [ o, o, n ]
                                    ]
                              )
                            , ( 8
                              , restoreGame O
                                    [ [ o, x, x ]
                                    , [ x, x, o ]
                                    , [ o, o, x ]
                                    ]
                              )
                            ]
            ]
=======
        [ describe "scoreLine"
            [ test "empty" <|
                \_ ->
                    let
                        emptyLine : List ( Int, Maybe Player )
                        emptyLine =
                            [ n, n, n ] |> fromList |> toIndexedList
                    in
                    scoreLine X emptyLine
                        |> Expect.equal 0
            , test "just me" <|
                \_ ->
                    let
                        emptyLine : List ( Int, Maybe Player )
                        emptyLine =
                            [ n, x, n ] |> fromList |> toIndexedList
                    in
                    scoreLine X emptyLine
                        |> Expect.equal 1
            ]
        , describe "initGame"
            [ test "setup" <|
                \_ ->
                    initGame
                        |> Expect.equal { board = List.repeat 9 n |> Array.fromList, gameState = InProgress X }
            ]
        , let
            g =
                restoreGame O
                    [ [ o, n, x ]
                    , [ n, x, n ]
                    , [ n, n, n ]
                    ]

            -- [ [ o, n, x ]
            -- , [ x, x, o ]
            -- , [ o, x, n ]
            -- ]
            -- [ [ 0, 1, 2 ]
            -- , [ 3, 4, 5 ]
            -- , [ 6, 7, 8 ]
            -- ]
          in
          describe "midgame"
            [ test "moves" <|
                \_ ->
                    g
                        |> moves
                        |> Expect.equalLists [ 6, 3, 5, 7, 8, 1 ]
            , test "moves and scores" <|
                \_ ->
                    g
                        |> moves
                        |> List.map (\m -> try g m |> score |> Tuple.pair m)
                        |> Expect.equalLists
                            [ ( 6, 1078 )
                            , ( 3, -22 )
                            , ( 5, -1100 )
                            , ( 7, -1100 )
                            , ( 8, -1100 )
                            , ( 1, -1111 )
                            ]
            , test "minimax" <|
                \_ ->
                    g
                        |> minimaxMove 9 heuristic moves play
                        |> Expect.equal (Just 6)
            , test "alphabeta" <|
                \_ ->
                    g
                        |> alphabetaMove 9 heuristic moves play
                        |> Expect.equal (Just 6)
            ]
        , let
            g =
                restoreGame O
                    [ [ o, n, x ]
                    , [ x, x, o ]
                    , [ o, x, n ]
                    ]

            -- [ [ 0, 1, 2 ]
            -- , [ 3, 4, 5 ]
            -- , [ 6, 7, 8 ]
            -- ]
          in
          describe "lategame"
            [ test "moves" <|
                \_ ->
                    g
                        |> moves
                        |> Expect.equalLists [ 1, 8 ]
            , test "moves and scores" <|
                \_ ->
                    g
                        |> moves
                        |> List.map (\m -> try g m |> score |> Tuple.pair m)
                        |> Expect.equalLists
                            [ ( 1, 0 )
                            , ( 8, -1100 )
                            ]
            ]
        , let
            initialState =
                restoreGame X
                    [ [ x, n, n ]
                    , [ x, x, o ]
                    , [ o, o, n ]
                    ]
          in
          describe "endgame"
            [ test "moves" <|
                \_ ->
                    initialState
                        |> moves
                        |> Expect.equalLists [ 8, 2, 1 ]
            , test "score" <|
                \_ ->
                    initialState
                        |> score
                        |> Expect.equal 0
            , test "moves and scores" <|
                \_ ->
                    initialState
                        |> moves
                        |> List.map (\m -> try initialState m |> score |> Tuple.pair m)
                        |> Expect.equalLists [ ( 8, 1010 ), ( 2, 100 ), ( 1, 90 ) ]
            , test "alphabeta" <|
                \_ ->
                    initialState
                        |> alphabetaMove 9 heuristic moves play
                        |> Expect.equal (Just 8)
            ]
        , describe "Full game"
            [ test "Lets play a game out (moves only)" <|
                \_ ->
                    initGame
                        |> alphabetaFullGame
                        |> List.map (Tuple.mapSecond .gameState)
                        |> Expect.equalLists
                            [ ( 4, InProgress O )
                            , ( 0, InProgress X )
                            , ( 2, InProgress O )
                            , ( 6, InProgress X )
                            , ( 3, InProgress O )
                            , ( 5, InProgress X )
                            , ( 1, InProgress O )
                            , ( 7, InProgress X )
                            , ( 8, Stalemate )
                            ]
            , test "Lets play a game out full" <|
                \_ ->
                    initGame
                        |> alphabetaFullGame
                        |> Expect.equalLists
                            [ ( 4
                              , restoreGame O
                                    [ [ n, n, n ]
                                    , [ n, x, n ]
                                    , [ n, n, n ]
                                    ]
                              )
                            , ( 0
                              , restoreGame X
                                    [ [ o, n, n ]
                                    , [ n, x, n ]
                                    , [ n, n, n ]
                                    ]
                              )
                            , ( 2
                              , restoreGame O
                                    [ [ o, n, x ]
                                    , [ n, x, n ]
                                    , [ n, n, n ]
                                    ]
                              )
                            , ( 6
                              , restoreGame X
                                    [ [ o, n, x ]
                                    , [ n, x, n ]
                                    , [ o, n, n ]
                                    ]
                              )
                            , ( 3
                              , restoreGame O
                                    [ [ o, n, x ]
                                    , [ x, x, n ]
                                    , [ o, n, n ]
                                    ]
                              )
                            , ( 5
                              , restoreGame X
                                    [ [ o, n, x ]
                                    , [ x, x, o ]
                                    , [ o, n, n ]
                                    ]
                              )
                            , ( 1
                              , restoreGame O
                                    [ [ o, x, x ]
                                    , [ x, x, o ]
                                    , [ o, n, n ]
                                    ]
                              )
                            , ( 7
                              , restoreGame X
                                    [ [ o, x, x ]
                                    , [ x, x, o ]
                                    , [ o, o, n ]
                                    ]
                              )
                            , ( 8
                              , restoreGame O
                                    [ [ o, x, x ]
                                    , [ x, x, o ]
                                    , [ o, o, x ]
                                    ]
                              )
                            ]
            ]
>>>>>>> 9e026f24
        ]<|MERGE_RESOLUTION|>--- conflicted
+++ resolved
@@ -3,16 +3,9 @@
 -- import Fuzz exposing (Fuzzer, int, list, string)
 
 import AdversarialEager exposing (alphabetaMove, minimaxMove)
-<<<<<<< HEAD
-import Array
-import Basics.Extra exposing (flip)
-import Expect
-import Test exposing (Test, describe, only, test)
-=======
 import Array exposing (fromList, toIndexedList)
 import Expect
 import Test exposing (Test, describe, test)
->>>>>>> 9e026f24
 import TicTacToe exposing (..)
 
 
@@ -23,182 +16,6 @@
             ( Nothing, Just X, Just O )
     in
     describe "Tic Tac Toe"
-<<<<<<< HEAD
-        [ describe "Unit tests"
-            [ describe "initGame"
-                [ test "setup" <|
-                    \_ ->
-                        initGame
-                            |> Expect.equal { board = List.repeat 9 n |> Array.fromList, gameState = InProgress X }
-                , test "play" <|
-                    \_ ->
-                        let
-                            -- state1: Result
-                            state1 =
-                                play initGame 4
-
-                            state2 =
-                                restoreGame O
-                                    [ [ n, n, n ]
-                                    , [ n, x, n ]
-                                    , [ n, n, n ]
-                                    ]
-                        in
-                        state1 |> Expect.equal state2
-                , test "moves" <|
-                    \_ ->
-                        moves initGame
-                            |> Expect.equalLists [ 4, 0, 2, 6, 8, 1, 3, 5, 7 ]
-                , test "score (1 point for each position)" <|
-                    \_ ->
-                        initGame
-                            |> score
-                            |> Expect.equal 0
-                ]
-            , let
-                g =
-                    restoreGame O
-                        [ [ o, n, x ]
-                        , [ n, x, n ]
-                        , [ n, n, n ]
-                        ]
-              in
-              describe "midgame"
-                [ test "moves" <|
-                    \_ ->
-                        g
-                            |> moves
-                            |> Expect.equalLists [ 1, 3, 5, 6, 7, 8 ]
-                , only <|
-                    test "moves and scores" <|
-                        \_ ->
-                            g
-                                |> moves
-                                |> List.map (\m -> try g m |> score |> Tuple.pair m)
-                                |> Expect.equalLists
-                                    [ ( 6, 80 )
-                                    , ( 3, -20 )
-                                    , ( 5, -100 )
-                                    , ( 7, -100 )
-                                    , ( 8, -100 )
-                                    , ( 1, -110 )
-                                    ]
-                , test "minimax" <|
-                    \_ ->
-                        g
-                            |> minimaxMove 9 heuristic moves play
-                            |> Debug.log "Minimax midgame"
-                            |> Expect.equal (Just 6)
-                , test "alphabeta" <|
-                    \_ ->
-                        g
-                            |> alphabetaMove 9 heuristic moves play
-                            |> Expect.equal (Just 6)
-                ]
-            , let
-                g =
-                    restoreGame X
-                        [ [ x, n, n ]
-                        , [ x, x, o ]
-                        , [ o, o, n ]
-                        ]
-              in
-              describe "endgame"
-                [ test "moves" <|
-                    \_ ->
-                        g
-                            |> moves
-                            |> Expect.equalLists [ 8, 2, 1 ]
-                , test "score" <|
-                    \_ ->
-                        g
-                            |> score
-                            |> Expect.equal 0
-                , test "moves and scores" <|
-                    \_ ->
-                        g
-                            |> moves
-                            |> List.map (\m -> try g m |> score |> Tuple.pair m)
-                            |> Expect.equalLists [ ( 8, 1010 ), ( 2, 100 ), ( 1, 90 ) ]
-                , test "alphabeta" <|
-                    \_ ->
-                        g
-                            |> alphabetaMove 9 heuristic moves play
-                            |> Expect.equal (Just 8)
-                ]
-            ]
-        , describe "Full game"
-            [ test "Lets play a game out" <|
-                \_ ->
-                    initGame
-                        |> alphabetaFullGame
-                        |> Expect.equalLists
-                            [ ( 4
-                              , restoreGame O
-                                    [ [ n, n, n ]
-                                    , [ n, x, n ]
-                                    , [ n, n, n ]
-                                    ]
-                              )
-                            , ( 0
-                              , restoreGame X
-                                    [ [ o, n, n ]
-                                    , [ n, x, n ]
-                                    , [ n, n, n ]
-                                    ]
-                              )
-                            , ( 2
-                              , restoreGame O
-                                    [ [ o, n, x ]
-                                    , [ n, x, n ]
-                                    , [ n, n, n ]
-                                    ]
-                              )
-                            , ( 6
-                              , restoreGame X
-                                    [ [ o, n, x ]
-                                    , [ n, x, n ]
-                                    , [ o, n, n ]
-                                    ]
-                              )
-                            , ( 3
-                              , restoreGame O
-                                    [ [ o, n, x ]
-                                    , [ x, x, n ]
-                                    , [ o, n, n ]
-                                    ]
-                              )
-                            , ( 5
-                              , restoreGame X
-                                    [ [ o, n, x ]
-                                    , [ x, x, o ]
-                                    , [ o, n, n ]
-                                    ]
-                              )
-                            , ( 1
-                              , restoreGame O
-                                    [ [ o, x, x ]
-                                    , [ x, x, o ]
-                                    , [ o, n, n ]
-                                    ]
-                              )
-                            , ( 7
-                              , restoreGame X
-                                    [ [ o, x, x ]
-                                    , [ x, x, o ]
-                                    , [ o, o, n ]
-                                    ]
-                              )
-                            , ( 8
-                              , restoreGame O
-                                    [ [ o, x, x ]
-                                    , [ x, x, o ]
-                                    , [ o, o, x ]
-                                    ]
-                              )
-                            ]
-            ]
-=======
         [ describe "scoreLine"
             [ test "empty" <|
                 \_ ->
@@ -419,5 +236,4 @@
                               )
                             ]
             ]
->>>>>>> 9e026f24
         ]